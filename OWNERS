# See the OWNERS docs at https://go.k8s.io/owners

approvers:
- kubernetes-csi-approvers
- gnufied

reviewers:
- kubernetes-csi-reviewers
<<<<<<< HEAD
=======

# emeritus_reviewers:
# - mlmhl
>>>>>>> d8b3fbcc
<|MERGE_RESOLUTION|>--- conflicted
+++ resolved
@@ -6,9 +6,5 @@
 
 reviewers:
 - kubernetes-csi-reviewers
-<<<<<<< HEAD
-=======
-
 # emeritus_reviewers:
 # - mlmhl
->>>>>>> d8b3fbcc
